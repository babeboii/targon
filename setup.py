--- conflicted
+++ resolved
@@ -2,11 +2,7 @@
 from targon import __version__
 setup(
     name='targon',  # Replace with your package's name
-<<<<<<< HEAD
     version=__version__,  # Replace with your package's version
-=======
-    version='1.1.6',  # Replace with your package's version
->>>>>>> fdcd25ac
     author='Manifold Labs',  # Replace with your name
     author_email='robert@manifold.inc',  # Replace with your email
     description='The code for SN4 on bittensor',  # Replace with a brief description of your package
